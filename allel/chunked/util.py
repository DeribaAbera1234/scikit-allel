--- conflicted
+++ resolved
@@ -154,14 +154,9 @@
 def get_cbytes(data):
     if hasattr(data, 'cbytes'):
         return data.cbytes
-<<<<<<< HEAD
-    elif hasattr(data, '_id') and hasattr(data._id, 'get_storage_size'):
-=======
     elif hasattr(data, 'nbytes_stored'):
         return data.nbytes_stored
-    elif isinstance(data, h5py.Dataset):
-        # noinspection PyProtectedMember
->>>>>>> 3715b974
+    elif hasattr(data, '_id') and hasattr(data._id, 'get_storage_size'):
         return data._id.get_storage_size()
     else:
         return None
