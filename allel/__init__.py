# -*- coding: utf-8 -*-
# flake8: noqa


from allel import model
from allel import stats
from allel import plot
from allel import io
from allel import chunked
from allel import constants
from allel import util

# convenient shortcuts
from allel.model.ndarray import *
from allel.model.chunked import *

# experimental
try:
    import dask.array as _da
    from allel.model.dask import *
except ImportError:
    pass

# deprecated
try:
    import bcolz as _bcolz
    from allel.model.bcolz import *
except ImportError:
    pass

<<<<<<< HEAD
__version__ = '0.21.0.issue65'
=======
__version__ = '0.21.0.dev4'
>>>>>>> b26f98d5
<|MERGE_RESOLUTION|>--- conflicted
+++ resolved
@@ -28,8 +28,4 @@
 except ImportError:
     pass
 
-<<<<<<< HEAD
-__version__ = '0.21.0.issue65'
-=======
-__version__ = '0.21.0.dev4'
->>>>>>> b26f98d5
+__version__ = '0.21.0'